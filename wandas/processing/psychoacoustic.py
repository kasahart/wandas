--- conflicted
+++ resolved
@@ -872,17 +872,10 @@
             )
         if self.field_type not in ("free", "diffuse"):
             raise ValueError(
-<<<<<<< HEAD
-                f"Invalid sound field type\n"
-                f"  Got: '{self.field_type}'\n"
-                f"  Expected: 'free' or 'diffuse'\n"
-                f"Use a supported sound field type"
-=======
                 f"Invalid field type\n"
                 f"  Got: '{self.field_type}'\n"
                 f"  Expected: 'free' or 'diffuse'\n"
                 f"Use a supported field type"
->>>>>>> 14f05b47
             )
 
     def get_metadata_updates(self) -> dict[str, Any]:
@@ -1107,17 +1100,10 @@
             )
         if self.field_type not in ("free", "diffuse"):
             raise ValueError(
-<<<<<<< HEAD
-                f"Invalid sound field type\n"
-                f"  Got: '{self.field_type}'\n"
-                f"  Expected: 'free' or 'diffuse'\n"
-                f"Use a supported sound field type"
-=======
                 f"Invalid field type\n"
                 f"  Got: '{self.field_type}'\n"
                 f"  Expected: 'free' or 'diffuse'\n"
                 f"Use a supported field type"
->>>>>>> 14f05b47
             )
 
     def get_metadata_updates(self) -> dict[str, Any]:
