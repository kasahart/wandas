--- conflicted
+++ resolved
@@ -331,16 +331,6 @@
         # Check that the data was reshaped
         assert cf.shape == (16000,)
         assert cf.n_channels == 1
-
-    def test_initialization_error_high_dim(self) -> None:
-        """Test initialization with data that has too many dimensions."""
-        data_3d = np.random.random((2, 16000, 3))
-        dask_data_3d = _da_from_array(data_3d, chunks=(1, 4000, 3))
-
-        with pytest.raises(
-            ValueError, match="Data must be 1-dimensional or 2-dimensional."
-        ):
-            ChannelFrame(dask_data_3d, self.sample_rate)
 
     def test_save_method(self) -> None:
         """Test saving audio to file."""
@@ -1735,16 +1725,15 @@
             with pytest.raises(ValueError, match="Computed result is not a np.ndarray"):
                 _ = self.channel_frame.compute()
 
-<<<<<<< HEAD
     # Error Message Tests (Phase 1 Improvements)
     def test_invalid_data_shape_error_message(self) -> None:
         """Test that invalid data shape provides helpful error message."""
         data_3d = np.random.random((2, 3, 4))  # 3D array
         dask_data_3d = _da_from_array(data_3d)
-        
+
         with pytest.raises(ValueError) as exc_info:
             ChannelFrame(data=dask_data_3d, sampling_rate=16000)
-        
+
         error_msg = str(exc_info.value)
         # Check WHAT
         assert "Invalid data shape" in error_msg
@@ -1761,7 +1750,7 @@
         """Test that negative sampling rate provides helpful error message."""
         with pytest.raises(ValueError) as exc_info:
             ChannelFrame(data=self.dask_data, sampling_rate=-44100)
-        
+
         error_msg = str(exc_info.value)
         # Check WHAT
         assert "Invalid sampling rate" in error_msg
@@ -1776,7 +1765,7 @@
         """Test that zero sampling rate provides helpful error message."""
         with pytest.raises(ValueError) as exc_info:
             ChannelFrame(data=self.dask_data, sampling_rate=0)
-        
+
         error_msg = str(exc_info.value)
         # Check WHAT
         assert "Invalid sampling rate" in error_msg
@@ -1789,10 +1778,10 @@
     def test_file_not_found_error_message(self) -> None:
         """Test that missing file provides helpful error message."""
         fake_path = "/nonexistent/path/to/audio.wav"
-        
+
         with pytest.raises(FileNotFoundError) as exc_info:
             ChannelFrame.from_file(fake_path)
-        
+
         error_msg = str(exc_info.value)
         # Check WHAT
         assert "Audio file not found" in error_msg
@@ -1803,7 +1792,7 @@
         assert "check" in error_msg.lower()
         assert "File path is correct" in error_msg
         assert "File exists" in error_msg
-=======
+
 
 class TestFadeIntegration:
     """Integration tests for fade functionality with other operations."""
@@ -2074,4 +2063,71 @@
         # Test with negative fade_ms - fails during operation creation
         with pytest.raises(ValueError, match="fade_ms must be non-negative"):
             self.channel_frame.fade(fade_ms=-1.0)
->>>>>>> 8c8f25f4
+
+    # Error Message Tests (Phase 1 Improvements)
+    def test_invalid_data_shape_error_message(self) -> None:
+        """Test that invalid data shape provides helpful error message."""
+        data_3d = np.random.random((2, 3, 4))  # 3D array
+        dask_data_3d = _da_from_array(data_3d)
+
+        with pytest.raises(ValueError) as exc_info:
+            ChannelFrame(data=dask_data_3d, sampling_rate=16000)
+
+        error_msg = str(exc_info.value)
+        # Check WHAT
+        assert "Invalid data shape" in error_msg
+        assert "(2, 3, 4)" in error_msg
+        assert "3D" in error_msg
+        # Check WHY
+        assert "Expected: 1D" in error_msg
+        assert "2D" in error_msg
+        # Check HOW
+        assert "reshape" in error_msg.lower()
+        assert "Example:" in error_msg
+
+    def test_negative_sampling_rate_error_message(self) -> None:
+        """Test that negative sampling rate provides helpful error message."""
+        with pytest.raises(ValueError) as exc_info:
+            ChannelFrame(data=self.dask_data, sampling_rate=-44100)
+
+        error_msg = str(exc_info.value)
+        # Check WHAT
+        assert "Invalid sampling rate" in error_msg
+        assert "-44100" in error_msg
+        # Check WHY
+        assert "Positive value" in error_msg
+        # Check HOW
+        assert "Common values:" in error_msg
+        assert "44100" in error_msg
+
+    def test_zero_sampling_rate_error_message(self) -> None:
+        """Test that zero sampling rate provides helpful error message."""
+        with pytest.raises(ValueError) as exc_info:
+            ChannelFrame(data=self.dask_data, sampling_rate=0)
+
+        error_msg = str(exc_info.value)
+        # Check WHAT
+        assert "Invalid sampling rate" in error_msg
+        assert "0" in error_msg
+        # Check WHY
+        assert "Positive value" in error_msg
+        # Check HOW
+        assert "Common values:" in error_msg
+
+    def test_file_not_found_error_message(self) -> None:
+        """Test that missing file provides helpful error message."""
+        fake_path = "/nonexistent/path/to/audio.wav"
+
+        with pytest.raises(FileNotFoundError) as exc_info:
+            ChannelFrame.from_file(fake_path)
+
+        error_msg = str(exc_info.value)
+        # Check WHAT
+        assert "Audio file not found" in error_msg
+        assert fake_path in error_msg
+        # Check WHY (context)
+        assert "Current directory:" in error_msg
+        # Check HOW
+        assert "check" in error_msg.lower()
+        assert "File path is correct" in error_msg
+        assert "File exists" in error_msg